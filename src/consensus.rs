// Copyright (c) Anza Technology, Inc.
// SPDX-License-Identifier: Apache-2.0

//! Core consensus logic and data structures.
//!
//! The central structure of the consensus protocol is [`Alpenglow`].
//! It contains all state for a single consensus instance and also has access
//! to the different necessary network protocols.
//!
//! Most important component data structures defined in this module are:
//! - [`Blockstore`] holds individual shreds and reconstructed blocks for each slot.
//! - [`Pool`] holds votes and certificates for each slot.
//! - [`Votor`] handles the main voting logic.
//!
//! Some other data types for consensus are also defined here:
//! - [`Cert`] represents a certificate of votes of a specific type.
//! - [`Vote`] represents a vote of a specific type.
//! - [`EpochInfo`] holds information about the epoch and all validators.

mod blockstore;
mod cert;
mod epoch_info;
mod pool;
mod vote;
mod votor;

use std::marker::{Send, Sync};
use std::time::Instant;
use std::{sync::Arc, time::Duration};

use color_eyre::Result;
use fastrace::Span;
use fastrace::future::FutureExt;
use log::{debug, info, trace, warn};
use rand::rngs::SmallRng;
use rand::{RngCore, SeedableRng};
use tokio::sync::{RwLock, mpsc};
use tokio::time::sleep;
use tokio_util::sync::CancellationToken;

use crate::crypto::{Hash, aggsig, signature};
use crate::network::{Network, NetworkError, NetworkMessage};
use crate::repair::{Repair, RepairMessage};
use crate::shredder::{MAX_DATA_PER_SLICE, RegularShredder, Shred, Shredder, Slice};
use crate::shredder;
use crate::{All2All, Disseminator, Slot, ValidatorInfo};

pub use blockstore::{BlockInfo, Blockstore};
pub use blockstore::BlockMetadata;
pub use cert::Cert;
pub use epoch_info::EpochInfo;
pub use pool::{Pool, PoolError};
pub use vote::Vote;
use votor::{Votor, VotorEvent};

/// Number of slots in each leader window.
pub const SLOTS_PER_WINDOW: u64 = 2;
/// Number of slots in each epoch.
pub const SLOTS_PER_EPOCH: u64 = 4_500;
/// Time bound assumed on network transmission delays during periods of synchrony.
const DELTA: Duration = Duration::from_millis(8_000);
/// Target time for block production (slot length)
const TARGET_BLOCK_TIME: Duration = Duration::from_millis(60_000);
/// Time the leader has for producing and sending the block.
const DELTA_BLOCK: Duration = Duration::from_millis(120_000);
/// Timeout to use when we haven't seen any shred from the leader's block.
<<<<<<< HEAD
const DELTA_EARLY_TIMEOUT: Duration = Duration::from_millis(180_000);
/// Timeout to use when we have seen at least one shred from the leader's block.
const DELTA_TIMEOUT: Duration = Duration::from_millis(240_000);
=======
/// This is used to skip honest but crashed leaders faster.
const DELTA_EARLY_TIMEOUT: Duration = DELTA.checked_mul(2).unwrap();
/// Timeout to use when we have seen at least one shred from the leader's block.
const DELTA_TIMEOUT: Duration = DELTA_EARLY_TIMEOUT.checked_add(DELTA_BLOCK).unwrap();
>>>>>>> 03ca0d20
/// Timeout for standstill detection mechanism.
const DELTA_STANDSTILL: Duration = Duration::from_millis(300_000);



/// Alpenglow consensus protocol implementation.
pub struct Alpenglow<A: All2All, D: Disseminator, R: Network> {
    /// Own validator's secret key (used e.g. for block production).
    /// This is not the same as the voting secret key, which is held by [`Votor`].
    secret_key: signature::SecretKey,
    /// Other validators' info.
    epoch_info: Arc<EpochInfo>,

    /// Blockstore for storing raw block data.
    blockstore: Arc<RwLock<Blockstore>>,
    /// Pool of votes and certificates.
    pool: Arc<RwLock<Pool>>,

    /// All-to-all broadcast network protocol for consensus messages.
    all2all: Arc<A>,
    /// Block dissemination network protocol for shreds.
    disseminator: Arc<D>,
    /// Block repair protocol.
    repair: Arc<Repair<R>>,

    /// Indicates whether the node is shutting down.
    cancel_token: CancellationToken,
    /// Votor task handle.
    votor_handle: tokio::task::JoinHandle<()>,
}

impl<A, D, R> Alpenglow<A, D, R>
where
    A: All2All + Sync + Send + 'static,
    D: Disseminator + Sync + Send + 'static,
    R: Network + Sync + Send + 'static,
{
    /// Creates a new Alpenglow consensus node.
    #[must_use]
    pub fn new(
        secret_key: signature::SecretKey,
        voting_secret_key: aggsig::SecretKey,
        all2all: A,
        disseminator: D,
        repair_network: R,
        epoch_info: Arc<EpochInfo>,
    ) -> Self {
        let cancel_token = CancellationToken::new();
        let (votor_tx, votor_rx) = mpsc::channel(1024);
        let (repair_tx, mut repair_rx) = mpsc::channel(1024);
        let all2all = Arc::new(all2all);

        let blockstore = Blockstore::new(epoch_info.clone(), votor_tx.clone());
        let blockstore = Arc::new(RwLock::new(blockstore));
        let mut pool = Pool::new(epoch_info.clone(), votor_tx.clone(), repair_tx.clone());
        pool.set_blockstore(Arc::clone(&blockstore));
        let pool = Arc::new(RwLock::new(pool));
        let repair = Repair::new(
            Arc::clone(&blockstore),
            Arc::clone(&pool),
            repair_network,
            epoch_info.clone(),
        );
        let repair = Arc::new(repair);

        let r = Arc::clone(&repair);
        let _repair_handle = tokio::spawn(
            async move {
                while let Some((slot, hash)) = repair_rx.recv().await {
                    r.repair_block(slot, hash).await;
                }
            }
            .in_span(Span::enter_with_local_parent("repair loop")),
        );

        // let cancel = cancel_token.clone();
        let mut votor = Votor::new(
            epoch_info.own_id,
            voting_secret_key,
            votor_tx.clone(),
            votor_rx,
            all2all.clone(),
            repair_tx,
        );
        let votor_handle = tokio::spawn(
            async move { votor.voting_loop().await.unwrap() }
                .in_span(Span::enter_with_local_parent("voting loop")),
        );

        Self {
            secret_key,
            epoch_info,
            blockstore,
            pool,
            all2all,
            disseminator: Arc::new(disseminator),
            repair,
            cancel_token,
            votor_handle,
        }
    }

    /// Starts the different tasks of the Alpenglow node.
    ///
    /// # Errors
    ///
    /// Returns an error only if any of the tasks panics.
    #[fastrace::trace(short_name = true)]
    pub async fn run(self) -> Result<()> {
        // clean load after startup
        {
            let pool_guard = self.pool.read().await;
            let highest_finalized = pool_guard.finalized_slot();
            drop(pool_guard);
            
            let mut blockstore_guard = self.blockstore.write().await;
            blockstore_guard.clean_beyond_finalized(highest_finalized);
            drop(blockstore_guard);
        }

        let msg_loop_span = Span::enter_with_local_parent("message loop");
        let node = Arc::new(self);
        let nn = node.clone();
        let msg_loop = tokio::spawn(async move { nn.message_loop().await }.in_span(msg_loop_span));

        let standstill_loop_span = Span::enter_with_local_parent("standstill detection loop");
        let nn = node.clone();
        let standstill_loop =
            tokio::spawn(async move { nn.standstill_loop().await }.in_span(standstill_loop_span));

        let block_production_span = Span::enter_with_local_parent("block production");
        let nn = node.clone();
        let prod_loop = tokio::spawn(
            async move { nn.block_production_loop().await }.in_span(block_production_span),
        );

        node.cancel_token.cancelled().await;
        node.votor_handle.abort();
        msg_loop.abort();
        standstill_loop.abort();
        prod_loop.abort();

        let (msg_res, prod_res) = tokio::join!(msg_loop, prod_loop);
        msg_res??;
        prod_res??;
        Ok(())
    }

    pub fn get_info(&self) -> &ValidatorInfo {
        self.epoch_info.validator(self.epoch_info.own_id)
    }

    pub fn get_pool(&self) -> Arc<RwLock<Pool>> {
        Arc::clone(&self.pool)
    }

    pub fn get_cancel_token(&self) -> CancellationToken {
        self.cancel_token.clone()
    }

    /// Handles incoming messages on all the different network interfaces.
    ///
    /// [`All2All`]: Handles incoming votes and certificates. Adds them to the [`Pool`].
    /// [`Disseminator`]: Handles incoming shreds. Adds them to the [`Blockstore`].
    /// [`Repair`]: Answers incoming repair requests.
    async fn message_loop(self: &Arc<Self>) -> Result<()> {
        loop {
            tokio::select! {
                // handle incoming votes and certificates
                res = self.all2all.receive() => self.handle_all2all_message(res?).await?,
                // handle shreds received by block dissemination protocol
                res = self.disseminator.receive() => self.handle_disseminator_shred(res?).await?,
                // handle repair requests
                res = self.repair.receive() => self.handle_repair_message(res?).await?,

                () = self.cancel_token.cancelled() => return Ok(()),
            };
        }
    }

    /// Handles standstill detection and triggers recovery.
    ///
    /// Keeps track of when consensus progresses, i.e., [`Pool`] finalizes new blocks.
    /// Triggers standstill recovery if no progress was detected for a long time.
    async fn standstill_loop(self: &Arc<Self>) -> Result<()> {
        let mut finalized_slot = 0;
        let mut last_progress = Instant::now();
        loop {
            let slot = self.pool.read().await.finalized_slot();
            if slot > finalized_slot {
                finalized_slot = slot;
                last_progress = Instant::now();
            } else if last_progress.elapsed() > DELTA_STANDSTILL {
                self.pool.read().await.recover_from_standstill().await;
                last_progress = Instant::now();
            }
            tokio::time::sleep(Duration::from_millis(400)).await;
        }
    }

    /// Handles the leader side of the consensus protocol.
    ///
    /// Once all previous blocks have been notarized or skipped and the next
    /// slot belongs to our leader window, we will produce a block.
    async fn block_production_loop(&self) -> Result<()> {
        let mut parent: Slot = 0;
        let mut parent_hash = Hash::default();
        let mut parent_ready = true;

        'outer: for window in 0.. {
            if self.cancel_token.is_cancelled() {
                break;
            }

            let first_slot_in_window = window * SLOTS_PER_WINDOW;
            let last_slot_in_window = (window + 1) * SLOTS_PER_WINDOW - 1;

            // don't do anything if we are not the leader
            let leader = self.epoch_info.leader(first_slot_in_window);
            if leader.id != self.epoch_info.own_id {
                continue;
            }

            if self.pool.read().await.finalized_slot() >= last_slot_in_window {
                warn!(
                    "ignoring window {}..{} for block production",
                    first_slot_in_window, last_slot_in_window
                );
                continue;
            }

            // wait for potential parent of first slot (except if first window)
            if window > 0 {
                // PERF: maybe replace busy loop with events
                (parent, parent_hash, parent_ready) = loop {
                    // build on ready parent, if any
                    let pool = self.pool.read().await;
                    if let Some((slot, hash)) = pool.parents_ready(first_slot_in_window).first() {
                        let h = &hex::encode(hash)[..8];
                        debug!("building block on ready parent {h} in slot {slot}");
                        break (*slot, *hash, true);
                    }
                    drop(pool);

                    // optimisitically build on block in previous slot, if any
                    let blockstore = self.blockstore.read().await;
                    if let Some(hash) = blockstore.canonical_block_hash(first_slot_in_window - 1) {
                        let slot = first_slot_in_window - 1;
                        let h = &hex::encode(hash)[..8];
                        debug!("optimistically building block on parent {h} in slot {slot}",);
                        break (slot, hash, false);
                    }
                    drop(blockstore);

                    if self.pool.read().await.finalized_slot() >= last_slot_in_window {
                        warn!(
                            "ignoring window {}..{} for block production",
                            first_slot_in_window, last_slot_in_window
                        );
                        continue 'outer;
                    }

                    sleep(Duration::from_millis(1)).await;
                };
            }

            // produce blocks for all slots in window
            let mut block = parent;
            let mut block_hash = parent_hash;
            for slot in first_slot_in_window..=last_slot_in_window {
                self.produce_block(slot, (block, block_hash), parent_ready)
                    .await?;
                parent_ready = true;

                // build off own block next
                let blockstore = self.blockstore.read().await;
                block = slot;
                block_hash = blockstore.canonical_block_hash(slot).unwrap();
            }
        }

        Ok(())
    }

    async fn produce_block(
        &self,
        slot: Slot,
        parent: (Slot, Hash),
        parent_ready: bool,
    ) -> Result<()> {
        let (parent_slot, parent_hash) = parent;
        let _slot_span = Span::enter_with_local_parent(format!("slot {slot}"));
        let mut rng = SmallRng::seed_from_u64(slot);
        let ph = &hex::encode(parent_hash)[..8];
        info!("producing block in slot {slot} with parent {ph} in slot {parent_slot}",);

        for slice_index in 0..1 {
            let start_time = Instant::now();
            let min_len = 48;
            let padded_len = ((min_len + shredder::DATA_SHREDS - 1) / shredder::DATA_SHREDS) * shredder::DATA_SHREDS;
            let mut data = vec![0u8; padded_len]; // pad to next multiple of DATA_SHREDS
            // pack parent information in first slice
            if slice_index == 0 {
                data[0..8].copy_from_slice(&parent_slot.to_be_bytes());
                data[8..40].copy_from_slice(&parent_hash);
            }
            let slice = Slice {
                slot,
                slice_index,
                is_last: slice_index == 0,
                merkle_root: None,
                data,
            };

            // shred and disseminate slice
            let shreds = RegularShredder::shred(&slice, &self.secret_key).unwrap();
            for s in shreds {
                self.disseminator.send(&s).await?;
                // PERF: move expensive add_shred() call out of block production
                let mut blockstore = self.blockstore.write().await;
                let block = blockstore.add_shred(s, true).await;
                if let Some((slot, block_info)) = block {
                    let mut pool = self.pool.write().await;
                    pool.add_block(slot, block_info).await;
                }
            }

            // switch parent if necessary (for optimistic handover)
            if !parent_ready {
                let pool = self.pool.read().await;
                if let Some(p) = pool.parents_ready(slot).first() {
                    if *p != parent {
                        warn!("switching block production parent");
                        unimplemented!("have to switch parents");
                    }
                }
            }

            // artificially ensure block time close to target (400ms in good conditions)
            sleep(TARGET_BLOCK_TIME.saturating_sub(start_time.elapsed())).await;
        }

        Ok(())
    }

    #[fastrace::trace(short_name = true)]
    async fn handle_all2all_message(&self, msg: NetworkMessage) -> Result<(), NetworkError> {
        trace!("received all2all msg: {msg:?}");
        match msg {
            NetworkMessage::Vote(v) => match self.pool.write().await.add_vote(v).await {
                Ok(()) => {}
                Err(PoolError::Slashable(offence)) => {
                    warn!("slashable offence detected: {offence}");
                }
                Err(err) => trace!("ignoring invalid vote: {err}"),
            },
            NetworkMessage::Cert(c) => match self.pool.write().await.add_cert(c).await {
                Ok(()) => {}
                Err(err) => trace!("ignoring invalid cert: {err}"),
            },
            msg => warn!("unexpected message on all2all port: {msg:?}"),
        }
        Ok(())
    }

    #[fastrace::trace(short_name = true)]
    async fn handle_disseminator_shred(&self, shred: Shred) -> Result<(), NetworkError> {
        self.disseminator.forward(&shred).await?;
        let b = self.blockstore.write().await.add_shred(shred, true).await;
        if let Some((slot, block_info)) = b {
            let mut guard = self.pool.write().await;
            guard.add_block(slot, block_info).await;
        }
        Ok(())
    }

    async fn handle_repair_message(&self, msg: RepairMessage) -> Result<(), NetworkError> {
        match msg {
            RepairMessage::Request(request) => {
                self.repair.answer_request(request).await?;
            }
            RepairMessage::Response(resposne) => {
                self.repair.handle_response(resposne).await;
            }
        }
        Ok(())
    }
<<<<<<< HEAD

    pub fn blockstore(&self) -> std::sync::Arc<tokio::sync::RwLock<crate::consensus::Blockstore>> {
        std::sync::Arc::clone(&self.blockstore)
    }
}

#[cfg(test)]
mod tests {
    use super::*;

    #[test]
    fn basic() {}
=======
>>>>>>> 03ca0d20
}<|MERGE_RESOLUTION|>--- conflicted
+++ resolved
@@ -64,16 +64,11 @@
 /// Time the leader has for producing and sending the block.
 const DELTA_BLOCK: Duration = Duration::from_millis(120_000);
 /// Timeout to use when we haven't seen any shred from the leader's block.
-<<<<<<< HEAD
 const DELTA_EARLY_TIMEOUT: Duration = Duration::from_millis(180_000);
+// const DELTA_EARLY_TIMEOUT: Duration = DELTA.checked_mul(2).unwrap();
 /// Timeout to use when we have seen at least one shred from the leader's block.
 const DELTA_TIMEOUT: Duration = Duration::from_millis(240_000);
-=======
-/// This is used to skip honest but crashed leaders faster.
-const DELTA_EARLY_TIMEOUT: Duration = DELTA.checked_mul(2).unwrap();
-/// Timeout to use when we have seen at least one shred from the leader's block.
-const DELTA_TIMEOUT: Duration = DELTA_EARLY_TIMEOUT.checked_add(DELTA_BLOCK).unwrap();
->>>>>>> 03ca0d20
+// const DELTA_TIMEOUT: Duration = DELTA_EARLY_TIMEOUT.checked_add(DELTA_BLOCK).unwrap();
 /// Timeout for standstill detection mechanism.
 const DELTA_STANDSTILL: Duration = Duration::from_millis(300_000);
 
@@ -461,19 +456,8 @@
         }
         Ok(())
     }
-<<<<<<< HEAD
 
     pub fn blockstore(&self) -> std::sync::Arc<tokio::sync::RwLock<crate::consensus::Blockstore>> {
         std::sync::Arc::clone(&self.blockstore)
     }
-}
-
-#[cfg(test)]
-mod tests {
-    use super::*;
-
-    #[test]
-    fn basic() {}
-=======
->>>>>>> 03ca0d20
 }